"""Setup.py script for the ebcpy-framework"""

import setuptools

EXTRAS_REQUIRE = {
    'full': [
        'openpyxl>=3.0.5',
        'xlrd>=2.0.1',
        'pymoo>=0.4.2',
    ]
}

INSTALL_REQUIRES = [
    'numpy>=1.19.5',
    'matplotlib>=3.3.4',
    'scipy>=1.5.4',
    'pandas>=1.1.5',
    'tables>=3.6.1',
    'sklearn~=0.0',
    'fmpy>=0.2.27',
    'pydantic>=1.8.2',
    'h5py>=3.3.0'
]
SETUP_REQUIRES = INSTALL_REQUIRES.copy()  # Add all open-source packages to setup-requires

<<<<<<< HEAD
setuptools.setup(name='ebcpy',
                 version='0.2.0',
                 description='EBC Python Library used as a collection of useful '
                             'functions for different python modules of the '
                             'E.On Insttitute for Energy Efficien Buildings and Indoor '
                             'Climate',
                 url='not set yet',  # TODO: Set when on pypi
                 author='RWTH Aachen University, E.ON Energy Research Center, Institute\
=======
setuptools.setup(
    name='ebcpy',
    version='0.2.0',
    description='EBC Python Library used as a collection of useful '
                'functions for different python modules of the '
                'E.On Insttitute for Energy Efficien Buildings and Indoor '
                'Climate',
    url='not set yet',  # TODO: Set
    author='RWTH Aachen University, E.ON Energy Research Center, Institute\
>>>>>>> 75bc779c
                 of Energy Efficient Buildings and Indoor Climate',
    # Specify the Python versions you support here. In particular, ensure
    # that you indicate whether you support Python 2, Python 3 or both.
    classifiers=['Programming Language :: Python :: 3.7',
                 'Programming Language :: Python :: 3.8'],
    packages=setuptools.find_packages(exclude=['img']),
    extras_require=EXTRAS_REQUIRE,
    setup_requires=SETUP_REQUIRES,
    install_requires=INSTALL_REQUIRES,
)<|MERGE_RESOLUTION|>--- conflicted
+++ resolved
@@ -23,16 +23,6 @@
 ]
 SETUP_REQUIRES = INSTALL_REQUIRES.copy()  # Add all open-source packages to setup-requires
 
-<<<<<<< HEAD
-setuptools.setup(name='ebcpy',
-                 version='0.2.0',
-                 description='EBC Python Library used as a collection of useful '
-                             'functions for different python modules of the '
-                             'E.On Insttitute for Energy Efficien Buildings and Indoor '
-                             'Climate',
-                 url='not set yet',  # TODO: Set when on pypi
-                 author='RWTH Aachen University, E.ON Energy Research Center, Institute\
-=======
 setuptools.setup(
     name='ebcpy',
     version='0.2.0',
@@ -40,9 +30,8 @@
                 'functions for different python modules of the '
                 'E.On Insttitute for Energy Efficien Buildings and Indoor '
                 'Climate',
-    url='not set yet',  # TODO: Set
+    url='not set yet',  # TODO: Set when on pypi
     author='RWTH Aachen University, E.ON Energy Research Center, Institute\
->>>>>>> 75bc779c
                  of Energy Efficient Buildings and Indoor Climate',
     # Specify the Python versions you support here. In particular, ensure
     # that you indicate whether you support Python 2, Python 3 or both.
