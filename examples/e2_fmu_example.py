--- conflicted
+++ resolved
@@ -149,11 +149,7 @@
 
 if __name__ == '__main__':
     main(
-<<<<<<< HEAD
-        n_cpu=1,
-=======
         n_cpu=5,
->>>>>>> 12a810fa
         log_fmu=False,
         n_sim=5,
         output_interval=100
