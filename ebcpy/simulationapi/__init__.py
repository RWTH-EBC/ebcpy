"""
Simulation APIs help you to perform automated
simulations for energy and building climate related models.
Parameters can easily be updated, and the initialization-process is
much more user-friendly than the provided APIs by Dymola or fmpy.
"""
import pathlib
import warnings
import os
import sys
import itertools
import time
from pathlib import Path
from datetime import timedelta
from typing import Dict, Union, TypeVar, Any, List
from abc import abstractmethod
import multiprocessing as mp

import pydantic
from pydantic import BaseModel, Field, field_validator
import numpy as np
from ebcpy.utils import setup_logger
from ebcpy.utils.reproduction import save_reproduction_archive
from shutil import disk_usage


class Variable(BaseModel):
    """
    Data-Class to store relevant information for a
    simulation variable (input, parameter, output or local/state).
    """
    type: Any = Field(
        default=None,
        title='type',
        description='Type of the variable'
    )
    value: Any = Field(
        description="Default variable value"
    )
    max: Any = Field(
        default=None,
        title='max',
        description='Maximal value (upper bound) of the variables value. '
                    'Only for ints and floats variables.'
    )
    min: Any = Field(
        default=None,
        title='min',
        description='Minimal value (lower bound) of the variables value. '
                    'Only for ints and floats variables.'
    )

    @field_validator("value")
    @classmethod
    def check_value_type(cls, value, info: pydantic.FieldValidationInfo):
        """Check if the given value has correct type"""
        _type = info.data["type"]
        if _type is None:
            return value   # No type -> no conversion
        if value is None:
            return value  # Setting None is allowed.
        if not isinstance(value, _type):
            return _type(value)
        return value

    @field_validator('max', 'min')
    @classmethod
    def check_value(cls, value, info: pydantic.FieldValidationInfo):
        """Check if the given bounds are correct."""
        # Check if the variable type even allows for min/max bounds
        _type = info.data["type"]
        if _type is None:
            return value   # No type -> no conversion
        if _type not in (float, int, bool):
            if value is not None:
                warnings.warn(
                    "Setting a min/max for variables "
                    f"of type {_type} is not supported."
                )
            return None
        if value is not None:
            return _type(value)
        if info.field_name == "min":
            return -np.inf if _type != bool else False
        # else it is max
        return np.inf if _type != bool else True


class SimulationSetup(BaseModel):
    """
    pydantic BaseModel child to define relevant
    parameters to setup the simulation.
    """
    start_time: float = Field(
        default=0,
        description="The start time of the simulation",
        title="start_time"
    )
    stop_time: float = Field(
        default=1,
        description="The stop / end time of the simulation",
        title="stop_time"
    )
    output_interval: float = Field(
        default=1,
        description="The step size of the simulation and "
                    "thus also output interval of results.",
        title="output_interval"
    )
    fixedstepsize: float = Field(
        title="fixedstepsize",
        default=0.0,
        description="Fixed step size for Euler"
    )
    solver: str = Field(
        title="solver",
        default="",  # Is added in the field_validator
        description="The solver to be used for numerical integration."
    )
    _default_solver: str = None
    _allowed_solvers: list = []

    @field_validator("solver")
    @classmethod
    def check_valid_solver(cls, solver):
        """
        Check if the solver is in the list of valid solvers
        """
        if not solver:
            return cls.__private_attributes__['_default_solver'].default
        allowed_solvers = cls.__private_attributes__['_allowed_solvers'].default
        if solver not in allowed_solvers:
            raise ValueError(f"Given solver '{solver}' is not supported! "
                             f"Supported are '{allowed_solvers}'")
        return solver

    class Config:
        """Overwrite default pydantic Config"""
        extra = 'forbid'


SimulationSetupClass = TypeVar("SimulationSetupClass", bound=SimulationSetup)


class SimulationAPI:
    """Base-class for simulation apis. Every simulation-api class
    must inherit from this class. It defines the structure of each class.

    :param str,Path working_directory:
        Working directory path
    :param str model_name:
        Name of the model being simulated.
    :keyword int n_cpu:
        Number of cores to be used by simulation.
        If None is given, single core will be used.
        Maximum number equals the cpu count of the device.
        **Warning**: Logging is not yet fully working on multiple processes.
        Output will be written to the stream handler, but not to the created
        .log files.
    :keyword bool save_logs: If logs should be stored.

    """
    _sim_setup_class: SimulationSetupClass = SimulationSetup
    _items_to_drop = [
        'pool',
    ]

    def __init__(self, working_directory: Union[Path, str], model_name: str,
                 **kwargs):
        # Private helper attrs for multiprocessing
        self._n_sim_counter = 0
        self._n_sim_total = 0
        self._progress_int = 0
        # Handle deprecation warning
<<<<<<< HEAD
        self.working_directory = Path(working_directory).absolute()
=======
        self._working_directory = None  # Define instance attribute
        self.working_directory = working_directory
>>>>>>> e72afc52
        save_logs = kwargs.get("save_logs", True)
        self.logger = setup_logger(
            working_directory=self.working_directory if save_logs else None,
            name=self.__class__.__name__
        )
        # Setup the logger
        self.logger.info(f'{"-" * 25}Initializing class {self.__class__.__name__}{"-" * 25}')
        # Check multiprocessing
        self.n_cpu = kwargs.get("n_cpu", 1)
        if self.n_cpu > mp.cpu_count():
            raise ValueError(f"Given n_cpu '{self.n_cpu}' is greater "
                             "than the available number of "
                             f"cpus on your machine '{mp.cpu_count()}'")
        if self.n_cpu > 1:
            # pylint: disable=consider-using-with
            self.pool = mp.Pool(processes=self.n_cpu)
            self.use_mp = True
        else:
            self.pool = None
            self.use_mp = False
        # Setup the model
        self._sim_setup = self._sim_setup_class()
        self.inputs: Dict[str, Variable] = {}       # Inputs of model
        self.outputs: Dict[str, Variable] = {}      # Outputs of model
        self.parameters: Dict[str, Variable] = {}   # Parameter of model
        self.states: Dict[str, Variable] = {}       # States of model
        self.result_names = []
        self._model_name = None
        self.model_name = model_name

    # MP-Functions
    @property
    def worker_idx(self):
        """Index of the current worker"""
        _id = mp.current_process()._identity
        if _id:
            return _id[0]
        return None

    def __getstate__(self):
        """Overwrite magic method to allow pickling the api object"""
        self_dict = self.__dict__.copy()
        for item in self._items_to_drop:
            del self_dict[item]
        return self_dict

    def __setstate__(self, state):
        """Overwrite magic method to allow pickling the api object"""
        self.__dict__.update(state)

    def close(self):
        """Base function for closing the simulation-program."""
        if self.use_mp:
            try:
                self.pool.map(self._close_multiprocessing,
                              list(range(self.n_cpu)))
                self.pool.close()
                self.pool.join()
            except ValueError:
                pass  # Already closed prior to atexit

    @abstractmethod
    def _close_multiprocessing(self, _):
        raise NotImplementedError(f'{self.__class__.__name__}.close '
                                  f'function is not defined')

    @abstractmethod
    def _single_close(self, **kwargs):
        """Base function for closing the simulation-program of a single core"""
        raise NotImplementedError(f'{self.__class__.__name__}._single_close '
                                  f'function is not defined')

    @abstractmethod
    def simulate(self,
                 parameters: Union[dict, List[dict]] = None,
                 return_option: str = "time_series",
                 **kwargs):
        """
        Base function for simulating the simulation-model.

        :param dict parameters:
            Parameters to simulate.
            Names of parameters are key, values are value of the dict.
            It is also possible to specify a list of multiple parameter
            dicts for different parameter variations to be simulated.
            Default is an empty dict.
        :param str return_option:
            How to handle the simulation results. Options are:
            - 'time_series': Returns a DataFrame with the results and does not store anything.
            Only variables specified in result_names will be returned.
            - 'last_point': Returns only the last point of the simulation.
            Relevant for integral metrics like energy consumption.
            Only variables specified in result_names will be returned.
            - 'savepath': Returns the savepath where the results are stored.
            Depending on the API, different kwargs may be used to specify file type etc.
        :keyword str,Path savepath:
            If path is provided, the relevant simulation results will be saved
            in the given directory. For multiple parameter variations also a list
            of savepaths for each parameterset can be specified.
            The savepaths for each parameter set must be unique.
            Only relevant if return_option equals 'savepath'.
            Default is the current working directory.
        :keyword str result_file_name:
            Name of the result file. Default is 'resultFile'.
            For multiple parameter variations a list of names
            for each result must be specified. 
            Only relevant if return_option equals 'savepath'.
        :keyword (TimeSeriesData, pd.DataFrame) inputs:
            Pandas.Dataframe of the input data for simulating the FMU with fmpy
        :keyword Boolean fail_on_error:
            If True, an error in fmpy will trigger an error in this script.
            Default is True

        :return: str,os.path.normpath filepath:
            Only if return_option equals 'savepath'.
            Filepath of the result file.
        :return: dict:
            Only if return_option equals 'last_point'.
        :return: Union[List[pd.DataFrame],pd.DataFrame]:
            If parameters are scalar and squeeze=True,
            a DataFrame with the columns being equal to
            self.result_names.
            If multiple set's of initial values are given, one
            dataframe for each set is returned in a list
        """
        # Convert inputs to equally sized objects of lists:
        if parameters is None:
            parameters = [{}]
        if isinstance(parameters, dict):
            parameters = [parameters]

        if return_option not in ["time_series", "savepath", "last_point"]:
            raise ValueError(f"Given return option '{return_option}' is not supported.")

        new_kwargs = {}
        kwargs["return_option"] = return_option  # Update with arg
        n_simulations = len(parameters)
        # Handle special case for saving files:
        if return_option == "savepath" and n_simulations > 1:
            savepath = kwargs.get("savepath", self.working_directory)
            if isinstance(savepath, (str, os.PathLike, Path)):
                savepath = [savepath] * n_simulations
            result_file_name = kwargs.get("result_file_name", [])
            if isinstance(result_file_name, str):
                result_file_name = [result_file_name] * n_simulations
            if len(savepath) != len(result_file_name):
                raise ValueError("Given savepath and result_file_name "
                                 "have not the same length.")
            joined_save_paths = []
            for _single_save_path, _single_result_name in zip(savepath, result_file_name):
                joined_save_paths.append(os.path.join(_single_save_path, _single_result_name))
            if len(set(joined_save_paths)) != n_simulations:
                raise ValueError(
                    "Simulating multiple parameter set's on "
                    "the same combination of savepath and result_file_name "
                    "will override results or even cause errors. "
                    "Specify a unique result_file_name-savepath combination "
                    "for each parameter combination"
                )
        for key, value in kwargs.items():
            if isinstance(value, list):
                if len(value) != n_simulations:
                    raise ValueError(f"Mismatch in multiprocessing of "
                                     f"given parameters ({n_simulations}) "
                                     f"and given {key} ({len(value)})")
                new_kwargs[key] = value
            else:
                new_kwargs[key] = [value] * n_simulations
        kwargs = []
        for _idx, _parameters in enumerate(parameters):
            kwargs.append(
                {"parameters": _parameters,
                 **{key: value[_idx] for key, value in new_kwargs.items()}
                 }
            )
        # Decide between mp and single core
        t_sim_start = time.time()
        if self.use_mp:
            self._n_sim_counter = 0
            self._n_sim_total = len(kwargs)
            self._progress_int = 0
            self.logger.info("Starting %s simulations on %s cores",
                             self._n_sim_total, self.n_cpu)
            results = []
            for result in self.pool.imap(self._single_simulation, kwargs):
                results.append(result)
                self._n_sim_counter += 1
                # Assuming that all worker start and finish their first simulation
                # at the same time, so that the time estimation begins after
                # n_cpu simulations. Otherwise, the translation and start process
                # could falsify the time estimation.
                if self._n_sim_counter == self.n_cpu:
                    t1 = time.time()
                if self._n_sim_counter > self.n_cpu:
                    self._remaining_time(t1)
                if self._n_sim_counter == 1 and return_option == 'savepath':
                    self._check_disk_space(result)
            sys.stderr.write("\r")
        else:
            results = [self._single_simulation(kwargs={
                "parameters": _single_kwargs["parameters"],
                "return_option": _single_kwargs["return_option"],
                **_single_kwargs
            }) for _single_kwargs in kwargs]
        self.logger.info(f"Finished {n_simulations} simulations on {self.n_cpu} processes in "
                         f"{timedelta(seconds=int(time.time() - t_sim_start))}")
        if len(results) == 1:
            return results[0]
        return results

    def _remaining_time(self, t1):
        """
        Helper function to calculate the remaining simulation time and log the finished simulations.
        The function can first be used when a simulation has finished on each used cpu, so that the
        translation of the model is not considered in the time estimation.

        :param float t1:
            Start time after n_cpu simulations.
        """
        t_remaining = (time.time() - t1) / (self._n_sim_counter - self.n_cpu) * (
                self._n_sim_total - self._n_sim_counter)
        p_finished = self._n_sim_counter / self._n_sim_total * 100
        sys.stderr.write(f"\rFinished {np.round(p_finished, 1)} %. "
                         f"Approximately remaining time: {timedelta(seconds=int(t_remaining))} ")

    def _check_disk_space(self, filepath):
        """
        Checks how much disk space all simulations will need on a hard drive
        and throws a warning when less than 5 % would be free on the hard drive
        after all simulations.
        Works only for multiprocessing.
        """

        def convert_bytes(size):
            suffixes = ['B', 'KB', 'MB', 'GB', 'TB']
            suffix_idx = 0
            while size >= 1024 and suffix_idx < len(suffixes):
                suffix_idx += 1
                size = size / 1024.0
            return f'{str(np.round(size, 2))} {suffixes[suffix_idx]}'

        if not isinstance(filepath, (Path, str)) or not os.path.exists(filepath):
            self.logger.info(
                "Can't check disk usage as you probably used postprocessing on simulation "
                "results but did not return a file-path in the post-processing function"
            )
            return

        sim_file_size = os.stat(filepath).st_size
        sim_files_size = sim_file_size * self._n_sim_total
        self.logger.info(f"Simulations files need approximately {convert_bytes(sim_files_size)} of disk space")
        total, used, free = disk_usage(filepath)
        if sim_files_size > free - 0.05 * total:
            warnings.warn(f"{convert_bytes(free)} of free disk space on {filepath[:2]} "
                          f"is not enough for all simulation files.")

    @abstractmethod
    def _single_simulation(self, kwargs):
        """
        Same arguments and function as simulate().
        Used to differ between single- and multi-processing simulation"""
        raise NotImplementedError(f'{self.__class__.__name__}._single_simulation '
                                  f'function is not defined')

    @property
    def sim_setup(self) -> SimulationSetupClass:
        """Return current sim_setup"""
        return self._sim_setup

    @sim_setup.deleter
    def sim_setup(self):
        """In case user deletes the object, reset it to the default one."""
        self._sim_setup = self._sim_setup_class()

    def set_sim_setup(self, sim_setup):
        """
        Replaced in v0.1.7 by property function
        """
        new_setup = self._sim_setup.model_dump()
        new_setup.update(sim_setup)
        self._sim_setup = self._sim_setup_class(**new_setup)

    @property
    def model_name(self) -> str:
        """Name of the model being simulated"""
        return self._model_name

    @model_name.setter
    def model_name(self, model_name: str):
        """
        Set new model_name and trigger further functions
        to load parameters etc.
        """
        # Only update if the model_name actually changes
        if self._model_name == model_name:
            return
        self._model_name = model_name
        # Only update model if it's the first setup. On multiprocessing,
        # all objects are duplicated and thus this setter is triggered again.
        # This if statement catches this case.
        if self.worker_idx and self.use_mp:
            return
        # Empty all variables again.
        self._update_model_variables()

    def _update_model_variables(self):
        """
        Function to empty all variables and update them again
        """
        self.outputs = {}
        self.parameters = {}
        self.states = {}
        self.inputs = {}
        self._update_model()
        # Set all outputs to result_names:
        self.result_names = list(self.outputs.keys())

    @abstractmethod
    def _update_model(self):
        """
        Reimplement this to change variables etc.
        based on the new model.
        """
        raise NotImplementedError(f'{self.__class__.__name__}._update_model '
                                  f'function is not defined')

    def set_working_directory(self, working_directory: Union[Path, str]):
        """Base function for changing the current working directory."""
        self.working_directory = working_directory

    @property
    def working_directory(self) -> Path:
        """Get the current working directory"""
        return self._working_directory

    @working_directory.setter
    def working_directory(self, working_directory: Union[Path, str]):
        """Set the current working directory"""
        if isinstance(working_directory, str):
            working_directory = Path(working_directory)
        os.makedirs(working_directory, exist_ok=True)
        self._working_directory = working_directory

    def set_cd(self, cd: Union[Path, str]):
        warnings.warn("cd was renamed to working_directory in all classes. "
                      "Use working_directory instead instead.", category=DeprecationWarning)
        self.working_directory = cd

    @property
    def cd(self) -> Path:
        warnings.warn("cd was renamed to working_directory in all classes. "
                      "Use working_directory instead instead.", category=DeprecationWarning)
        return self.working_directory

    @cd.setter
    def cd(self, cd: Union[Path, str]):
        warnings.warn("cd was renamed to working_directory in all classes. "
                      "Use working_directory instead instead.", category=DeprecationWarning)
        self.working_directory = cd

    @property
    def result_names(self) -> List[str]:
        """
        The variables names which to store in results.

        Returns:
            list: List of string where the string is the
            name of the variable to store in the result.
        """
        return self._result_names

    @result_names.setter
    def result_names(self, result_names):
        """
        Set the result names. If the name is not supported,
        an error is logged.
        """
        self.check_unsupported_variables(variables=result_names,
                                         type_of_var="variables")
        self._result_names = result_names

    @property
    def variables(self):
        """
        All variables of the simulation model
        """
        return list(itertools.chain(self.parameters.keys(),
                                    self.outputs.keys(),
                                    self.inputs.keys(),
                                    self.states.keys()))

    def check_unsupported_variables(self, variables: List[str], type_of_var: str):
        """Log warnings if variables are not supported."""
        if type_of_var == "parameters":
            ref = self.parameters.keys()
        elif type_of_var == "outputs":
            ref = self.outputs.keys()
        elif type_of_var == "inputs":
            ref = self.inputs.keys()
        elif type_of_var == "inputs":
            ref = self.states.keys()
        else:
            ref = self.variables

        diff = set(variables).difference(ref)
        if diff:
            self.logger.warning(
                "Variables '%s' not found in model '%s'. "
                "Will most probably trigger an error when simulating.",
                ', '.join(diff), self.model_name
            )
            return True
        return False

    @classmethod
    def get_simulation_setup_fields(cls):
        """Return all fields in the chosen SimulationSetup class."""
        return list(cls._sim_setup_class.__fields__.keys())

    def save_for_reproduction(self,
                              title: str,
                              path: pathlib.Path = None,
                              files: list = None,
                              **kwargs):
        """
        Save the settings of the SimulationAPI in order to
        reproduce the settings of the used simulation.

        Should be extended by child-classes to allow custom
        saving.

        :param str title:
            Title of the study
        :param pathlib.Path path:
            Where to store the .zip file. If not given, self.working_directory is used.
        :param list files:
            List of files to save along the standard ones.
            Examples would be plots, tables etc.
        :param dict kwargs:
            All keyword arguments except title, files, and path of the function
            `save_reproduction_archive`. Most importantly, `log_message` may be
            specified to avoid input during execution.
        """
        if path is None:
            path = self.working_directory
        return save_reproduction_archive(
            title=title,
            path=path,
            files=files,
            **kwargs
        )<|MERGE_RESOLUTION|>--- conflicted
+++ resolved
@@ -172,12 +172,8 @@
         self._n_sim_total = 0
         self._progress_int = 0
         # Handle deprecation warning
-<<<<<<< HEAD
+        self._working_directory = None  # Define instance attribute
         self.working_directory = Path(working_directory).absolute()
-=======
-        self._working_directory = None  # Define instance attribute
-        self.working_directory = working_directory
->>>>>>> e72afc52
         save_logs = kwargs.get("save_logs", True)
         self.logger = setup_logger(
             working_directory=self.working_directory if save_logs else None,
@@ -612,7 +608,7 @@
         :param str title:
             Title of the study
         :param pathlib.Path path:
-            Where to store the .zip file. If not given, self.working_directory is used.
+            Where to store the .zip file. If not given, self.cd is used.
         :param list files:
             List of files to save along the standard ones.
             Examples would be plots, tables etc.
@@ -622,7 +618,7 @@
             specified to avoid input during execution.
         """
         if path is None:
-            path = self.working_directory
+            path = self.cd
         return save_reproduction_archive(
             title=title,
             path=path,
