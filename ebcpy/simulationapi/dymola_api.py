"""Module containing the DymolaAPI used for simulation
of Modelica-Models."""

import sys
import os
import shutil
import pathlib
import warnings
import atexit
import json
from typing import Union, List
from pydantic import Field
import pandas as pd
from ebcpy import TimeSeriesData
from ebcpy.modelica import manipulate_ds
from ebcpy.simulationapi import SimulationSetup, SimulationAPI, \
    SimulationSetupClass, Variable
from ebcpy.utils.conversion import convert_tsd_to_modelica_txt


class DymolaSimulationSetup(SimulationSetup):
    """
    Adds ``tolerance`` to the list of possible
    setup fields.
    """
    tolerance: float = Field(
        title="tolerance",
        default=0.0001,
        description="Tolerance of integration"
    )

    _default_solver = "Dassl"
    _allowed_solvers = ["Dassl", "Euler", "Cerk23", "Cerk34", "Cerk45",
                        "Esdirk23a", "Esdirk34a", "Esdirk45a", "Cvode",
                        "Rkfix2", "Rkfix3", "Rkfix4", "Lsodar",
                        "Radau", "Dopri45", "Dopri853", "Sdirk34hw"]


class DymolaAPI(SimulationAPI):
    """
    API to a Dymola instance.

    :param str,os.path.normpath cd:
        Dirpath for the current working directory of dymola
    :param str model_name:
        Name of the model to be simulated
    :param list packages:
        List with path's to the packages needed to simulate the model
    :keyword Boolean show_window:
        True to show the Dymola window. Default is False
    :keyword Boolean modify_structural_parameters:
        True to automatically set the structural parameters of the
        simulation model via Modelica modifiers. Default is True.
        See also the keyword ``structural_parameters``
        of the ``simulate`` function.
    :keyword Boolean equidistant_output:
        If True (Default), Dymola stores variables in an
        equisdistant output and does not store variables at events.
    :keyword str dymola_path:
         Path to the dymola installation on the device. Necessary
         e.g. on linux, if we can't find the path automatically.
         Example: ``dymola_path="C://Program Files//Dymola 2020x"``
    :keyword int n_restart:
        Number of iterations after which Dymola should restart.
        This is done to free memory. Default value -1. For values
        below 1 Dymola does not restart.
    :keyword bool extract_variables:
        If True (the default), all variables of the model will be extracted
        on init of this class.
        This required translating the model.
    :keyword bool debug:
        If True (not the default), the dymola instance is not closed
        on exit of the python script. This allows further debugging in
        dymola itself if API-functions cause a python error.
    :keyword str mos_script_pre:
        Path to a valid mos-script for Modelica/Dymola.
        If given, the script is executed **prior** to laoding any
        package specified in this API.
        May be relevant for handling version conflicts.
    :keyword str mos_script_post:
        Path to a valid mos-script for Modelica/Dymola.
        If given, the script is executed before closing Dymola.
    :keyword str dymola_version:
        Version of Dymola to use.
        If not given, newest version will be used.
        If given, the Version needs to be equal to the folder name
        of your installation.

        **Example:** If you have two version installed at

        - ``C://Program Files//Dymola 2021`` and
        - ``C://Program Files//Dymola 2020x``

        and you want to use Dymola 2020x, specify
        ``dymola_version='Dymola 2020x'``.

        This parameter is overwritten if ``dymola_path`` is specified.
    :keyword str dymola_interface_path:
        Only relevant for the case when the dymola-exe path
        differs from the interface path.

    Example:

    >>> import os
    >>> from ebcpy import DymolaAPI
    >>> # Specify the model name
    >>> model_name = "Modelica.Thermal.FluidHeatFlow.Examples.PumpAndValve"
    >>> dym_api = DymolaAPI(cd=os.getcwd(),
    >>>                     model_name=model_name,
    >>>                     packages=[],
    >>>                     show_window=True)
    >>> dym_api.sim_setup = {"start_time": 100,
    >>>                      "stop_time": 200}
    >>> dym_api.simulate()
    >>> dym_api.close()

    """
    _sim_setup_class: SimulationSetupClass = DymolaSimulationSetup
    _items_to_drop = ["pool", "dymola", "_dummy_dymola_instance"]
    dymola = None
    # Default simulation setup
<<<<<<< HEAD
    _supported_kwargs = [
        "show_window",
        "modify_structural_parameters",
        "dymola_path",
        "equidistant_output",
        "n_restart",
        "debug",
        "mos_script_pre",
        "mos_script_post",
        "dymola_version"
    ]
=======
    _supported_kwargs = ["show_window",
                         "modify_structural_parameters",
                         "dymola_path",
                         "equidistant_output",
                         "n_restart",
                         "debug",
                         "mos_script_pre",
                         "mos_script_post",
                         "dymola_version",
                         "dymola_interface_path"]
>>>>>>> 9fda5b11

    def __init__(self, cd, model_name, packages=None, **kwargs):
        """Instantiate class objects."""
        self.dymola = None  # Avoid key-error in get-state. Instance attribute needs to be there.
        # Update kwargs with regard to what kwargs are supported.
        self.extract_variables = kwargs.pop("extract_variables", True)
        self.fully_initialized = False
        self.debug = kwargs.pop("debug", False)
        self.show_window = kwargs.pop("show_window", False)
        self.modify_structural_parameters = kwargs.pop("modify_structural_parameters", True)
        self.equidistant_output = kwargs.pop("equidistant_output", True)
        self.mos_script_pre = kwargs.pop("mos_script_pre", None)
        self.mos_script_post = kwargs.pop("mos_script_post", None)
        self.dymola_version = kwargs.pop("dymola_version", None)
        self.dymola_interface_path = kwargs.pop("dymola_interface_path", None)
        for mos_script in [self.mos_script_pre, self.mos_script_post]:
            if mos_script is not None:
                if not os.path.isfile(mos_script):
                    raise FileNotFoundError(
                        f"Given mos_script '{mos_script}' does "
                        f"not exist."
                    )
                if not str(mos_script).endswith(".mos"):
                    raise TypeError(
                        f"Given mos_script '{mos_script}' "
                        f"is not a valid .mos file."
                    )

        # Convert to modelica path
        if self.mos_script_pre is not None:
            self.mos_script_pre = self._make_modelica_normpath(self.mos_script_pre)
        if self.mos_script_post is not None:
            self.mos_script_post = self._make_modelica_normpath(self.mos_script_post)

        super().__init__(cd=cd,
                         model_name=model_name,
                         n_cpu=kwargs.pop("n_cpu", 1))

        # First import the dymola-interface
        dymola_path = kwargs.pop("dymola_path", None)
        if dymola_path is not None:
            if not os.path.exists(dymola_path):
                raise FileNotFoundError(f"Given path '{dymola_path}' can not be found on "
                                        "your machine.")
            _dym_install = dymola_path
        else:
            # Get the dymola-install-path:
            _dym_installations = self.get_dymola_install_paths()
            if _dym_installations:
                if self.dymola_version:
                    _found_version = False
                    for _dym_install in _dym_installations:
                        if _dym_install.endswith(self.dymola_version):
                            _found_version = True
                            break
                    if not _found_version:
                        raise ValueError(
                            f"Given dymola_version '{self.dymola_version}' not found in "
                            f"the list of dymola installations {_dym_installations}"
                        )
                else:
                    _dym_install = _dym_installations[0]  # 0 is the newest
                self.logger.info("Using dymola installation at %s", _dym_install)
            else:
                raise FileNotFoundError("Could not find a dymola-interface on your machine.")
        self.dymola_exe_path = self.get_dymola_path(_dym_install)
        self.logger.info("Using dymola.exe: %s", self.dymola_exe_path)
        if self.dymola_interface_path is None:
            self.dymola_interface_path = self.get_dymola_interface_path(_dym_install)
        self.logger.info("Using dymola interface: %s", self.dymola_interface_path)

        self.packages = []
        if packages is not None:
            for package in packages:
                if isinstance(package, pathlib.Path):
                    self.packages.append(str(package))
                elif isinstance(package, str):
                    self.packages.append(package)
                else:
                    raise TypeError(f"Given package is of type {type(package)}"
                                    f" but should be any valid path.")

        # Import n_restart
        self.sim_counter = 0
        self.n_restart = kwargs.pop("n_restart", -1)
        if not isinstance(self.n_restart, int):
            raise TypeError(f"n_restart has to be type int but "
                            f"is of type {type(self.n_restart)}")

        self._dummy_dymola_instance = None  # Ensure self._close_dummy gets the attribute.
        if self.n_restart > 0:
            self.logger.info("Open blank placeholder Dymola instance to ensure"
                             " a licence during Dymola restarts")
            self._dummy_dymola_instance = self._open_dymola_interface()
            atexit.register(self._close_dummy)

        # List storing structural parameters for later modifying the simulation-name.
        # Parameter for raising a warning if to many dymola-instances are running
        self._critical_number_instances = 10 + self.n_cpu
        # Register the function now in case of an error.
        if not self.debug:
            atexit.register(self.close)
        if self.use_mp:
            self.pool.map(self._setup_dymola_interface, [True for _ in range(self.n_cpu)])
        # For translation etc. always setup a default dymola instance
        self.dymola = self._setup_dymola_interface(use_mp=False)

        self.fully_initialized = True
        # Trigger on init.
        self._update_model()
        # Set result_names to output variables.
        self.result_names = list(self.outputs.keys())

        # Check if some kwargs are still present. If so, inform the user about
        # false usage of kwargs:
        if kwargs:
            self.logger.error(
                "You passed the following kwargs which "
                "are not part of the supported kwargs and "
                "have thus no effect: %s.", " ,".join(list(kwargs.keys())))

    def _update_model(self):
        # Translate the model and extract all variables,
        # if the user wants to:
        if self.extract_variables and self.fully_initialized:
            self.extract_model_variables()

    def simulate(self,
                 parameters: Union[dict, List[dict]] = None,
                 return_option: str = "time_series",
                 **kwargs):
        """
        Simulate the given parameters.

        Additional settings:

        :keyword List[str] model_names:
            List of Dymola model-names to simulate. Should be either the size
            of parameters or parameters needs to be sized 1.
            Keep in mind that different models may use different parameters!
        :keyword Boolean show_eventlog:
            Default False. True to show evenlog of simulation (advanced)
        :keyword Boolean squeeze:
            Default True. If only one set of initialValues is provided,
            a DataFrame is returned directly instead of a list.
        :keyword str table_name:
            If inputs are given, you have to specify the name of the table
            in the instance of CombiTimeTable. In order for the inputs to
            work the value should be equal to the value of 'tableName' in Modelica.
        :keyword str file_name:
            If inputs are given, you have to specify the file_name of the table
            in the instance of CombiTimeTable. In order for the inputs to
            work the value should be equal to the value of 'fileName' in Modelica.
        :keyword List[str] structural_parameters:
            A list containing all parameter names which are structural in Modelica.
            This means a modifier has to be created in order to change
            the value of this parameter. Internally, the given list
            is added to the known states of the model. Hence, you only have to
            specify this keyword argument if your structural parameter
            does not appear in the dsin.txt file created during translation.

            Example:
            Changing a record in a model:

            >>> sim_api.simulate(
            >>>     parameters={"parameterPipe": "AixLib.DataBase.Pipes.PE_X.DIN_16893_SDR11_d160()"},
            >>>     structural_parameters=["parameterPipe"])

        """
        # Handle special case for structural_parameters
        if "structural_parameters" in kwargs:
            _struc_params = kwargs["structural_parameters"]
            # Check if input is 2-dimensional for multiprocessing.
            # If not, make it 2-dimensional to avoid list flattening in
            # the super method.
            if not isinstance(_struc_params[0], list):
                kwargs["structural_parameters"] = [_struc_params]
        if "model_names" in kwargs:
            model_names = kwargs["model_names"]
            if not isinstance(model_names, list):
                raise TypeError("model_names needs to be a list.")
            if isinstance(parameters, dict):
                # Make an array of parameters to enable correct use of super function.
                parameters = [parameters] * len(model_names)
            if parameters is None:
                parameters = [{}] * len(model_names)
        return super().simulate(parameters=parameters, return_option=return_option, **kwargs)

    def _single_simulation(self, kwargs):
        # Unpack kwargs
        show_eventlog = kwargs.get("show_eventlog", False)
        squeeze = kwargs.get("squeeze", True)
        result_file_name = kwargs.get("result_file_name", 'resultFile')
        parameters = kwargs.get("parameters")
        return_option = kwargs.get("return_option")
        model_names = kwargs.get("model_names")
        inputs = kwargs.get("inputs", None)
        fail_on_error = kwargs.get("fail_on_error", True)
        structural_parameters = kwargs.get("structural_parameters", [])

        # Handle multiprocessing
        if self.use_mp:
            idx_worker = self.worker_idx
            if self.dymola is None:
                self._setup_dymola_interface(use_mp=True)

        # Handle eventlog
        if show_eventlog:
            self.dymola.experimentSetupOutput(events=True)
            self.dymola.ExecuteCommand("Advanced.Debug.LogEvents = true")
            self.dymola.ExecuteCommand("Advanced.Debug.LogEventsInitialization = true")

        # Restart Dymola after n_restart iterations
        self._check_restart()

        # Handle custom model_names
        if model_names is not None:
            # Custom model_name setting
            _res_names = self.result_names.copy()
            self._model_name = model_names
            self._update_model_variables()
            if _res_names != self.result_names:
                self.logger.info(
                    "Result names changed due to setting the new model. "
                    "If you do not expect custom result names, ignore this warning."
                    "If you do expect them, please raise an issue to add the "
                    "option when using the model_names keyword.")
                self.logger.info(
                    "Difference: %s",
                    " ,".join(list(set(_res_names).difference(self.result_names)))
                )

        # Handle parameters:
        if parameters is None:
            parameters = {}
            unsupported_parameters = False
        else:
            unsupported_parameters = self.check_unsupported_variables(
                variables=list(parameters.keys()),
                type_of_var="parameters"
            )

        # Handle structural parameters

        if (unsupported_parameters and
                (self.modify_structural_parameters or
                 structural_parameters)):
            # Alter the model_name for the next simulation
            model_name, parameters_new = self._alter_model_name(
                parameters=parameters,
                model_name=self.model_name,
                structural_params=list(self.states.keys()) + structural_parameters
            )
            # Trigger translation only if something changed
            if model_name != self.model_name:
                _res_names = self.result_names.copy()
                self.model_name = model_name
                self.result_names = _res_names  # Restore previous result names
                self.logger.warning(
                    "Warning: Currently, the model is re-translating "
                    "for each simulation. You should add to your Modelica "
                    "parameters \"annotation(Evaluate=false)\".\n "
                    "Check for these parameters: %s",
                    ', '.join(set(parameters.keys()).difference(parameters_new.keys()))
                )
            parameters = parameters_new
            # Check again
            unsupported_parameters = self.check_unsupported_variables(
                variables=list(parameters.keys()),
                type_of_var="parameters"
            )

        initial_names = list(parameters.keys())
        initial_values = list(parameters.values())
        # Convert to float for Boolean and integer types:
        try:
            initial_values = [float(v) for v in initial_values]
        except (ValueError, TypeError) as err:
            raise TypeError("Dymola only accepts float values. "
                            "Could bot automatically convert the given "
                            "parameter values to float.") from err

        # Handle inputs
        if inputs is not None:
            # Unpack additional kwargs
            try:
                table_name = kwargs["table_name"]
                file_name = kwargs["file_name"]
            except KeyError as err:
                raise KeyError("For inputs to be used by DymolaAPI.simulate, you "
                               "have to specify the 'table_name' and the 'file_name' "
                               "as keyword arguments of the function. These must match"
                               "the values 'tableName' and 'fileName' in the CombiTimeTable"
                               " model in your modelica code.") from err
            # Generate the input in the correct format
            offset = self.sim_setup.start_time - inputs.index[0]
            filepath = convert_tsd_to_modelica_txt(
                tsd=inputs,
                table_name=table_name,
                save_path_file=file_name,
                offset=offset
            )
            self.logger.info("Successfully created Dymola input file at %s", filepath)

        if return_option == "savepath":
            if unsupported_parameters:
                raise KeyError("Dymola does not accept invalid parameter "
                               "names for option return_type='savepath'. "
                               "To use this option, delete unsupported "
                               "parameters from your setup.")
            res = self.dymola.simulateExtendedModel(
                self.model_name,
                startTime=self.sim_setup.start_time,
                stopTime=self.sim_setup.stop_time,
                numberOfIntervals=0,
                outputInterval=self.sim_setup.output_interval,
                method=self.sim_setup.solver,
                tolerance=self.sim_setup.tolerance,
                fixedstepsize=self.sim_setup.fixedstepsize,
                resultFile=result_file_name,
                initialNames=initial_names,
                initialValues=initial_values)
        else:
            if not parameters and not self.parameters:
                raise ValueError(
                    "Sadly, simulating a model in Dymola "
                    "with no parameters returns no result. "
                    "Call this function using return_option='savepath' to get the results."
                )
            if not parameters:
                random_name = list(self.parameters.keys())[0]
                initial_values = [self.parameters[random_name].value]
                initial_names = [random_name]

            # Handle 1 and 2 D initial names:
            # Convert a 1D list to 2D list
            if initial_values and isinstance(initial_values[0], (float, int)):
                initial_values = [initial_values]

            # Handle the time of the simulation:
            res_names = self.result_names.copy()
            if "Time" not in res_names:
                res_names.append("Time")

            # Internally convert output Interval to number of intervals
            # (Required by function simulateMultiResultsModel
            number_of_intervals = (self.sim_setup.stop_time - self.sim_setup.start_time) / \
                                  self.sim_setup.output_interval
            if int(number_of_intervals) != number_of_intervals:
                raise ValueError(
                    "Given output_interval and time interval did not yield "
                    "an integer numberOfIntervals. To use this functions "
                    "without savepaths, you have to provide either a "
                    "numberOfIntervals or a value for output_interval "
                    "which can be converted to numberOfIntervals.")

            res = self.dymola.simulateMultiResultsModel(
                self.model_name,
                startTime=self.sim_setup.start_time,
                stopTime=self.sim_setup.stop_time,
                numberOfIntervals=int(number_of_intervals),
                method=self.sim_setup.solver,
                tolerance=self.sim_setup.tolerance,
                fixedstepsize=self.sim_setup.fixedstepsize,
                resultFile=None,
                initialNames=initial_names,
                initialValues=initial_values,
                resultNames=res_names)

        if not res[0]:
            self.logger.error("Simulation failed!")
            self.logger.error("The last error log from Dymola:")
            log = self.dymola.getLastErrorLog()
            # Only print first part as output is sometimes to verbose.
            self.logger.error(log[:10000])
            dslog_path = os.path.join(self.cd, 'dslog.txt')
            try:
                with open(dslog_path, "r") as dslog_file:
                    dslog_content = dslog_file.read()
                    self.logger.error(dslog_content)
            except Exception:
                dslog_content = "Not retreivable. Open it yourself."
            msg = f"Simulation failed: Reason according " \
                  f"to dslog, located at '{dslog_path}': {dslog_content}"
            if fail_on_error:
                raise Exception(msg)
            # Don't raise and return None
            self.logger.error(msg)
            return None

        if return_option == "savepath":
            _save_name_dsres = f"{result_file_name}.mat"
            savepath = kwargs.pop("savepath", None)
            # Get the cd of the current dymola instance
            self.dymola.cd()
            # Get the value and convert it to a 100 % fitting str-path
            dymola_cd = str(pathlib.Path(self.dymola.getLastErrorLog().replace("\n", "")))
            if savepath is None or str(savepath) == dymola_cd:
                return os.path.join(dymola_cd, _save_name_dsres)
            os.makedirs(savepath, exist_ok=True)
            for filename in [_save_name_dsres, "dslog.txt", "dsfinal.txt"]:
                # Delete existing files
                try:
                    os.remove(os.path.join(savepath, filename))
                except OSError:
                    pass
                # Move files
                shutil.copy(os.path.join(dymola_cd, filename),
                            os.path.join(savepath, filename))
                os.remove(os.path.join(dymola_cd, filename))
            return os.path.join(savepath, _save_name_dsres)

        data = res[1]  # Get data
        if return_option == "last_point":
            results = []
            for ini_val_set in data:
                results.append({result_name: ini_val_set[idx][-1] for idx, result_name
                                in enumerate(res_names)})
            if len(results) == 1 and squeeze:
                return results[0]
            return results
        # Else return as dataframe.
        dfs = []
        for ini_val_set in data:
            df = pd.DataFrame({result_name: ini_val_set[idx] for idx, result_name
                               in enumerate(res_names)})
            # Set time index
            df = df.set_index("Time")
            # Convert it to float
            df.index = df.index.astype("float64")
            dfs.append(df)
        # Most of the cases, only one set is provided. In that case, avoid
        if len(dfs) == 1 and squeeze:
            return TimeSeriesData(dfs[0], default_tag="sim")
        return [TimeSeriesData(df, default_tag="sim") for df in dfs]

    def translate(self):
        """
        Translates the current model using dymola.translateModel()
        and checks if erros occur.
        """
        res = self.dymola.translateModel(self.model_name)
        if not res:
            self.logger.error("Translation failed!")
            self.logger.error("The last error log from Dymola:")
            self.logger.error(self.dymola.getLastErrorLog())
            raise Exception("Translation failed - Aborting")

    def set_compiler(self, name, path, dll=False, dde=False, opc=False):
        """
        Set up the compiler and compiler options on Windows.
        Optional: Specify if you want to enable dll, dde or opc.

        :param str name:
            Name of the compiler, avaiable options:
            - 'vs': Visual Studio
            - 'gcc': GCC
        :param str,os.path.normpath path:
            Path to the compiler files.
            Example for name='vs': path='C:/Program Files (x86)/Microsoft Visual Studio 10.0/Vc'
            Example for name='gcc': path='C:/MinGW/bin/gcc'
        :param Boolean dll:
            Set option for dll support. Check Dymolas Manual on what this exactly does.
        :param Boolean dde:
            Set option for dde support. Check Dymolas Manual on what this exactly does.
        :param Boolean opc:
            Set option for opc support. Check Dymolas Manual on what this exactly does.
        :return: True, on success.
        """
        # Lookup dict for internal name of CCompiler-Variable
        _name_int = {"vs": "MSVC",
                     "gcc": "GCC"}

        if "win" not in sys.platform:
            raise OSError(f"set_compiler function only implemented "
                          f"for windows systems, you are using {sys.platform}")
        # Manually check correct input as Dymola's error are not a help
        name = name.lower()
        if name not in ["vs", "gcc"]:
            raise ValueError(f"Given compiler name {name} not supported.")
        if not os.path.exists(path):
            raise FileNotFoundError(f"Given compiler path {path} does not exist on your machine.")
        # Convert path for correct input
        path = self._make_modelica_normpath(path)
        if self.use_mp:
            raise ValueError("Given function is not yet supported for multiprocessing")

        res = self.dymola.SetDymolaCompiler(name.lower(),
                                            [f"CCompiler={_name_int[name]}",
                                             f"{_name_int[name]}DIR={path}",
                                             f"DLL={int(dll)}",
                                             f"DDE={int(dde)}",
                                             f"OPC={int(opc)}"])

        return res

    def import_initial(self, filepath):
        """
        Load given dsfinal.txt into dymola

        :param str,os.path.normpath filepath:
            Path to the dsfinal.txt to be loaded
        """
        if not os.path.isfile(filepath):
            raise FileNotFoundError(f"Given filepath {filepath} does not exist")
        if not os.path.splitext(filepath)[1] == ".txt":
            raise TypeError('File is not of type .txt')
        if self.use_mp:
            raise ValueError("Given function is not yet supported for multiprocessing")
        res = self.dymola.importInitial(dsName=filepath)
        if res:
            self.logger.info("Successfully loaded dsfinal.txt")
        else:
            raise Exception("Could not load dsfinal into Dymola.")

    @SimulationAPI.cd.setter
    def cd(self, cd):
        """Set the working directory to the given path"""
        self._cd = cd
        if self.dymola is None:  # Not yet started
            return
        # Also set the cd in the dymola api
        self.set_dymola_cd(dymola=self.dymola,
                           cd=cd)
        if self.use_mp:
            self.logger.warning("Won't set the cd for all workers, "
                                "not yet implemented.")

    def set_dymola_cd(self, dymola, cd):
        """
        Set the cd of the Dymola Instance.
        Before calling the Function, create the path and
        convert to a modelica-normpath.
        """
        os.makedirs(cd, exist_ok=True)
        cd_modelica = self._make_modelica_normpath(path=cd)
        res = dymola.cd(cd_modelica)
        if not res:
            raise OSError(f"Could not change working directory to {cd}")

    def close(self):
        """Closes dymola."""
        # Close MP of super class
        super().close()
        # Always close main instance
        self._single_close(dymola=self.dymola)

    def _close_multiprocessing(self, _):
        self._single_close()
        DymolaAPI.dymola = None

    def _single_close(self, **kwargs):
        """Closes a single dymola instance"""
        if self.dymola is None:
            return  # Already closed prior
        # Execute the mos-script if given:
        if self.mos_script_post is not None:
            self.logger.info("Executing given mos_script_post "
                             "prior to closing.")
            self.dymola.RunScript(self.mos_script_post)
            self.logger.info("Output of mos_script_post: %s", self.dymola.getLastErrorLog())
        self.logger.info('Closing Dymola')
        self.dymola.close()
        self.logger.info('Successfully closed Dymola')
        self.dymola = None

    def _close_dummy(self):
        """
        Closes dummy instance at the end of the execution
        """
        if self._dummy_dymola_instance is not None:
            self.logger.info('Closing dummy Dymola instance')
            self._dummy_dymola_instance.close()
            self.logger.info('Successfully closed dummy Dymola instance')

    def extract_model_variables(self):
        """
        Extract all variables of the model by
        translating it and then processing the dsin
        using the manipulate_ds module.
        """
        # Translate model
        self.logger.info("Translating model '%s' to extract model variables ",
                         self.model_name)
        self.translate()
        # Get path to dsin:
        dsin_path = os.path.join(self.cd, "dsin.txt")
        df = manipulate_ds.convert_ds_file_to_dataframe(dsin_path)
        # Convert and return all parameters of dsin to initial values and names
        for idx, row in df.iterrows():
            _max = float(row["4"])
            _min = float(row["3"])
            if _min >= _max:
                _var_ebcpy = Variable(value=float(row["2"]))
            else:
                _var_ebcpy = Variable(
                    min=_min,
                    max=_max,
                    value=float(row["2"])
                )
            if row["5"] == "1":
                self.parameters[idx] = _var_ebcpy
            elif row["5"] == "5":
                self.inputs[idx] = _var_ebcpy
            elif row["5"] == "4":
                self.outputs[idx] = _var_ebcpy
            else:
                self.states[idx] = _var_ebcpy

    def _setup_dymola_interface(self, use_mp):
        """Load all packages and change the current working directory"""
        dymola = self._open_dymola_interface()
        self._check_dymola_instances()
        if use_mp:
            cd = os.path.join(self.cd, f"worker_{self.worker_idx}")
        else:
            cd = self.cd
        # Execute the mos-script if given:
        if self.mos_script_pre is not None:
            self.logger.info("Executing given mos_script_pre "
                             "prior to loading packages.")
            dymola.RunScript(self.mos_script_pre)
            self.logger.info("Output of mos_script_pre: %s", dymola.getLastErrorLog())

        # Set the cd in the dymola api
        self.set_dymola_cd(dymola=dymola, cd=cd)

        for package in self.packages:
            self.logger.info("Loading Model %s", os.path.dirname(package).split("\\")[-1])
            res = dymola.openModel(package, changeDirectory=False)
            if not res:
                raise ImportError(dymola.getLastErrorLog())
        self.logger.info("Loaded modules")
        if self.equidistant_output:
            # Change the Simulation Output, to ensure all
            # simulation results have the same array shape.
            # Events can also cause errors in the shape.
            dymola.experimentSetupOutput(equidistant=True,
                                         events=False)
        if not dymola.RequestOption("Standard"):
            warnings.warn("You have no licence to use Dymola. "
                          "Hence you can only simulate models with 8 or less equations.")
        if use_mp:
            DymolaAPI.dymola = dymola
            return None
        return dymola

    def _open_dymola_interface(self):
        """Open an instance of dymola and return the API-Object"""
        if self.dymola_interface_path not in sys.path:
            sys.path.insert(0, self.dymola_interface_path)
        try:
            from dymola.dymola_interface import DymolaInterface
            from dymola.dymola_exception import DymolaConnectionException
            return DymolaInterface(showwindow=self.show_window,
                                   dymolapath=self.dymola_exe_path)
        except ImportError as error:
            raise ImportError("Given dymola-interface could not be "
                              "loaded:\n %s" % self.dymola_interface_path) from error
        except DymolaConnectionException as error:
            raise ConnectionError(error) from error

    def to_dict(self):
        """
        Store the most relevant information of this class
        into a dictionary. This may be used for future configuration.

        :return: dict config:
            Dictionary with keys to re-init this class.
        """
        # Convert Path to str to enable json-dumping
        config = {"cd": str(self.cd),
                  "packages": [str(pack) for pack in self.packages],
                  "model_name": self.model_name,
                  "type": "DymolaAPI",
                  }
        # Update kwargs
        config.update({kwarg: self.__dict__.get(kwarg, None)
                       for kwarg in self._supported_kwargs})

        return config

    def get_packages(self):
        """
        Get the currently loaded packages of Dymola
        """
        packages = self.dymola.ExecuteCommand(
            'ModelManagement.Structure.AST.Misc.ClassesInPackage("")'
        )
        if packages is None:
            self.logger.error("Could not load packages from Dymola, using self.packages")
            packages = []
            for pack in self.packages:
                pack = pathlib.Path(pack)
                if pack.name == "package.mo":
                    packages.append(pack.parent.name)
        valid_packages = []
        for pack in packages:
            current_package = f"modelica://{pack}/package.order"
            pack_path = self.dymola.ExecuteCommand(
                f'Modelica.Utilities.Files.loadResource("{current_package}")'
            )
            if not isinstance(pack_path, str):
                self.logger.error("Could not load model resource for package %s", pack)
            if os.path.isfile(pack_path):
                valid_packages.append(pathlib.Path(pack_path).parent)
        return valid_packages

    def save_for_reproduction(
            self,
            title: str,
            path: pathlib.Path = None,
            files: list = None,
            save_total_model: bool = True,
            export_fmu: bool = True,
            **kwargs
    ):
        """
        Additionally to the basic reproduction, add info
        for Dymola packages.

        Content which is saved:
        - DymolaAPI configuration
        - Information on Dymola: Version, flags
        - All loaded packages
        - Total model, if save_total_model = True
        - FMU, if export_fmu = True

        :param bool save_total_model:
            True to save the total model
        :param bool export_fmu:
            True to export the FMU of the current model.
        """
        # Local import to require git-package only when called
        from ebcpy.utils.reproduction import ReproductionFile, CopyFile, get_git_information

        if files is None:
            files = []
        # DymolaAPI Info:
        files.append(ReproductionFile(
            filename="Dymola/DymolaAPI_config.json",
            content=json.dumps(self.to_dict(), indent=2)
        ))
        # Dymola info:
        self.dymola.ExecuteCommand("list();")
        _flags = self.dymola.getLastErrorLog()
        dymola_info = [
            self.dymola.ExecuteCommand("DymolaVersion()"),
            str(self.dymola.ExecuteCommand("DymolaVersionNumber()")),
            "\n\n"
        ]
        files.append(ReproductionFile(
            filename="Dymola/DymolaInfo.txt",
            content="\n".join(dymola_info) + _flags
        ))

        # Packages
        packages = self.get_packages()
        package_infos = []
        for pack_path in packages:

            for pack_dir_parent in [pack_path] + list(pack_path.parents):
                repo_info = get_git_information(
                    path=pack_dir_parent,
                    zip_folder_path="Dymola"
                )
                if not repo_info:
                    continue

                files.extend(repo_info.pop("difference_files"))
                pack_path = str(pack_path) + "; " + "; ".join([f"{key}: {value}" for key, value in repo_info.items()])
                break
            package_infos.append(str(pack_path))
        files.append(ReproductionFile(
            filename="Dymola/Modelica_packages.txt",
            content="\n".join(package_infos)
        ))
        # Total model
        if save_total_model:
            _total_model_name = f"Dymola/{self.model_name.replace('.', '_')}_total.mo"
            _total_model = pathlib.Path(self.cd).joinpath(_total_model_name)
            os.makedirs(_total_model.parent, exist_ok=True)  # Create to ensure model can be saved.
            res = self.dymola.saveTotalModel(
                fileName=str(_total_model),
                modelName=self.model_name
            )
            if res:
                files.append(ReproductionFile(
                    filename=_total_model_name,
                    content=_total_model.read_text()
                ))
                os.remove(_total_model)
            else:
                self.logger.error("Could not save total model: %s",
                                  self.dymola.getLastErrorLog())
        # FMU
        if export_fmu:
            _fmu_path = self._save_to_fmu(fail_on_error=False)
            if _fmu_path is not None:
                files.append(CopyFile(
                    sourcepath=_fmu_path,
                    filename="Dymola/" + _fmu_path.name,
                    remove=True
                ))

        return super().save_for_reproduction(
            title=title,
            path=path,
            files=files,
            **kwargs
        )

    def _save_to_fmu(self, fail_on_error):
        """Save model as an FMU"""
        res = self.dymola.translateModelFMU(
            modelToOpen=self.model_name,
            storeResult=False,
            modelName='',
            fmiVersion='2',
            fmiType='all',
            includeSource=False,
            includeImage=0
        )
        if not res:
            msg = "Could not export fmu: %s" % self.dymola.getLastErrorLog()
            self.logger.error(msg)
            if fail_on_error:
                raise Exception(msg)
        else:
            path = pathlib.Path(self.cd).joinpath(res + ".fmu")
            return path

    @staticmethod
    def _make_modelica_normpath(path):
        """
        Convert given path to a path readable in dymola.
        If the base path does not exist, create it.

        :param str,os.path.normpath path:
            Either a file or a folder path. The base to this
            path is created in non existent.
        :return: str
            Path readable in dymola
        """
        if isinstance(path, pathlib.Path):
            path = str(path)

        path = path.replace("\\", "/")
        # Search for e.g. "D:testzone" and replace it with D:/testzone
        loc = path.find(":")
        if path[loc + 1] != "/" and loc != -1:
            path = path.replace(":", ":/")
        return path

    @staticmethod
    def get_dymola_interface_path(dymola_install_dir):
        """
        Function to get the path of the newest dymola interface
        installment on the used machine

        :param str dymola_install_dir:
            The dymola installation folder. Example:
            "C://Program Files//Dymola 2020"
        :return: str
            Path to the dymola.egg-file
        """
        path_to_egg_file = os.path.normpath("Modelica/Library/python_interface/dymola.egg")
        egg_file = os.path.join(dymola_install_dir, path_to_egg_file)
        if not os.path.isfile(egg_file):
            raise FileNotFoundError(f"The given dymola installation directory "
                                    f"'{dymola_install_dir}' has no "
                                    f"dymola-interface egg-file.")
        return egg_file

    @staticmethod
    def get_dymola_path(dymola_install_dir, dymola_name=None):
        """
        Function to get the path of the dymola exe-file
        on the current used machine.

        :param str dymola_install_dir:
            The dymola installation folder. Example:
            "C://Program Files//Dymola 2020"
        :param str dymola_name:
            Name of the executable. On Windows it is always Dymola.exe, on
            linux just dymola.
        :return: str
            Path to the dymola-exe-file.
        """
        if dymola_name is None:
            if "linux" in sys.platform:
                dymola_name = "dymola"
            elif "win" in sys.platform:
                dymola_name = "Dymola.exe"
            else:
                raise OSError(f"Your operating system {sys.platform} has no default dymola-name."
                              f"Please provide one.")

        bin_64 = os.path.join(dymola_install_dir, "bin64", dymola_name)
        bin_32 = os.path.join(dymola_install_dir, "bin", dymola_name)
        if os.path.isfile(bin_64):  # First check for 64bit installation
            dym_file = bin_64
        elif os.path.isfile(bin_32):  # Else use the 32bit version
            dym_file = bin_32
        else:
            raise FileNotFoundError(
                f"The given dymola installation has not executable at '{bin_32}'. "
                f"If your dymola_path exists, please raise an issue."
            )

        return dym_file

    @staticmethod
    def get_dymola_install_paths(basedir=None):
        """
        Function to get all paths of dymola installations
        on the used machine. Supported platforms are:
        * Windows
        * Linux
        * Mac OS X
        If multiple installation of Dymola are found, the newest version will be returned.
        This assumes the names are sortable, e.g. Dymola 2020, Dymola 2019 etc.

        :param str basedir:
            The base-directory to search for the dymola-installation.
            The default value depends on the platform one is using.
            On Windows it is "C://Program Files" or "C://Program Files (x86)" (for 64 bit)
            On Linux it is "/opt" (based on our ci-Docker configuration
            On Mac OS X "/Application" (based on the default)
        :return: str
            Path to the dymola-installation
        """

        if basedir is None:
            if "linux" in sys.platform:
                basedir = os.path.normpath("/opt")
            elif "win" in sys.platform:
                basedir = os.path.normpath("C:/Program Files")
            elif "darwin" in sys.platform:
                basedir = os.path.normpath("/Applications")
            else:
                raise OSError(f"Your operating system ({sys.platform})does not support "
                              f"a default basedir. Please provide one.")

        syspaths = [basedir]
        # Check if 64bit is installed (Windows only)
        systempath_64 = os.path.normpath("C://Program Files (x86)")
        if os.path.exists(systempath_64):
            syspaths.append(systempath_64)
        # Get all folders in both path's
        temp_list = []
        for systempath in syspaths:
            temp_list += os.listdir(systempath)
        # Filter programs that are not Dymola
        dym_versions = []
        for folder_name in temp_list:
            # Catch both Dymola and dymola folder-names
            if "dymola" in folder_name.lower():
                dym_versions.append(folder_name)
        del temp_list
        # Find the newest version and return the egg-file
        # This sorting only works with a good Folder structure, eg. Dymola 2020, Dymola 2019 etc.
        dym_versions.sort()
        valid_paths = []
        for dym_version in reversed(dym_versions):
            for system_path in syspaths:
                full_path = os.path.join(system_path, dym_version)
                if os.path.isdir(full_path):
                    valid_paths.append(full_path)
        return valid_paths

    def _check_dymola_instances(self):
        """
        Check how many dymola instances are running on the machine.
        Raise a warning if the number exceeds a certain amount.
        """
        # The option may be useful. However the explicit requirement leads to
        # Problems on linux, therefore the feature is not worth the trouble.
        # pylint: disable=import-outside-toplevel
        try:
            import psutil
        except ImportError:
            return
        counter = 0
        for proc in psutil.process_iter():
            try:
                if "Dymola" in proc.name():
                    counter += 1
            except psutil.AccessDenied:
                continue
        if counter >= self._critical_number_instances:
            warnings.warn("There are currently %s Dymola-Instances "
                          "running on your machine!" % counter)

    @staticmethod
    def _alter_model_name(parameters, model_name, structural_params):
        """
        Creates a modifier for all structural parameters,
        based on the modelname and the initalNames and values.

        :param dict parameters:
            Parameters of the simulation
        :param str model_name:
            Name of the model to be modified
        :param list structural_params:
            List of strings with structural parameters
        :return: str altered_modelName:
            modified model name
        """
        # the structural parameter needs to be removed from paramters dict
        new_parameters = parameters.copy()
        model_name = model_name.split("(")[0]  # Trim old modifier
        if parameters == {}:
            return model_name
        all_modifiers = []
        for var_name, value in parameters.items():
            # Check if the variable is in the
            # given list of structural parameters
            if var_name in structural_params:
                all_modifiers.append(f"{var_name}={value}")
                # removal of the structural parameter
                new_parameters.pop(var_name)
        altered_model_name = f"{model_name}({','.join(all_modifiers)})"
        return altered_model_name, new_parameters

    def _check_restart(self):
        """Restart Dymola every n_restart iterations in order to free memory"""

        if self.sim_counter == self.n_restart:
            self.logger.info("Closing and restarting Dymola to free memory")
            self.close()
            self._dummy_dymola_instance = self._setup_dymola_interface(use_mp=False)
            self.sim_counter = 1
        else:
            self.sim_counter += 1<|MERGE_RESOLUTION|>--- conflicted
+++ resolved
@@ -119,7 +119,6 @@
     _items_to_drop = ["pool", "dymola", "_dummy_dymola_instance"]
     dymola = None
     # Default simulation setup
-<<<<<<< HEAD
     _supported_kwargs = [
         "show_window",
         "modify_structural_parameters",
@@ -129,20 +128,9 @@
         "debug",
         "mos_script_pre",
         "mos_script_post",
-        "dymola_version"
+        "dymola_version",
+        "dymola_interface_path"
     ]
-=======
-    _supported_kwargs = ["show_window",
-                         "modify_structural_parameters",
-                         "dymola_path",
-                         "equidistant_output",
-                         "n_restart",
-                         "debug",
-                         "mos_script_pre",
-                         "mos_script_post",
-                         "dymola_version",
-                         "dymola_interface_path"]
->>>>>>> 9fda5b11
 
     def __init__(self, cd, model_name, packages=None, **kwargs):
         """Instantiate class objects."""
