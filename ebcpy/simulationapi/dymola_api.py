--- conflicted
+++ resolved
@@ -13,12 +13,8 @@
 from pathlib import Path
 from contextlib import closing
 from typing import Union, List
-<<<<<<< HEAD
+
 from pydantic import Field, BaseModel
-=======
-
-from pydantic import Field
->>>>>>> bf5cc436
 import pandas as pd
 
 from ebcpy import TimeSeriesData
@@ -88,7 +84,6 @@
     :keyword Boolean equidistant_output:
         If True (Default), Dymola stores variables in an
         equisdistant output and does not store variables at events.
-<<<<<<< HEAD
     :keyword dict[str,bool] variables_to_save:
         A dictionary to select which variables are going
         to be stored if the simulation creates .mat files.
@@ -97,14 +92,7 @@
             - derivatives=True
             - inputs=True
             - outputs=True
-            - auxiliaries=False
-    :keyword str dymola_path:
-         Path to the dymola installation on the device. Necessary
-         e.g. on linux, if we can't find the path automatically.
-         Example: ``dymola_path="C://Program Files//Dymola 2020x"``
-=======
->>>>>>> bf5cc436
-    :keyword int n_restart:
+            - auxiliaries=False    :keyword int n_restart:
         Number of iterations after which Dymola should restart.
         This is done to free memory. Default value -1. For values
         below 1 Dymola does not restart.
@@ -886,20 +874,8 @@
             if not res:
                 raise ImportError(dymola.getLastErrorLog())
         self.logger.info("Loaded modules")
-<<<<<<< HEAD
 
         dymola.experimentSetupOutput(**self.experiment_setup_output.dict())
-        if not dymola.RequestOption("Standard"):
-            warnings.warn("You have no licence to use Dymola. "
-                          "Hence you can only simulate models with 8 or less equations.")
-=======
-        if self.equidistant_output:
-            # Change the Simulation Output, to ensure all
-            # simulation results have the same array shape.
-            # Events can also cause errors in the shape.
-            dymola.experimentSetupOutput(equidistant=True,
-                                         events=False)
->>>>>>> bf5cc436
         if use_mp:
             DymolaAPI.dymola = dymola
             return None
