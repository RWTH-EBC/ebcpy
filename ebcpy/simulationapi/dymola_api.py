--- conflicted
+++ resolved
@@ -408,32 +408,8 @@
 
     def to_dict(self):
         """
-<<<<<<< HEAD
         Store the most relevant information of this class
         into a dictionary. This may be used for future configuration.
-=======
-        Check how many dymola instances are running on the machine.
-        Raise a warning if the number exceeds a certain amount.
-
-        You need to have psutil installed for this to work.
-        """
-        # The option may be useful. However the explicit requirement leads to
-        # Problems on linux, therefore the feature is not worth the trouble.
-        try:
-            import psutil
-        except ImportError:
-            return
-        counter = 0
-        for proc in psutil.process_iter():
-            try:
-                if "Dymola" in proc.name():
-                    counter += 1
-            except psutil.AccessDenied:
-                continue
-        if counter >= self._critical_number_instances:
-            warnings.warn("There are currently %s Dymola-Instances "
-                          "running on your machine!" % counter)
->>>>>>> 91f3ca7a
 
         :return: dict config:
             Dictionary with keys to re-init this class.
