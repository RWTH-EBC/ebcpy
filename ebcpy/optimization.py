--- conflicted
+++ resolved
@@ -213,11 +213,7 @@
         kind_of_utility_function = "ei"
         xi = 0.1
         
-<<<<<<< HEAD
-        For an explanation of what the parameters do, please refer to the documentation of
-=======
         For an explanation of what the parameters do, we refer to the documentation of
->>>>>>> fca8fccc
         the bayesian optimization package:
         https://bayesian-optimization.github.io/BayesianOptimization/index.html
         """
@@ -225,12 +221,8 @@
         default_kwargs.update(kwargs)
         
         try:
-<<<<<<< HEAD
-            from bayes_opt import BayesianOptimization, UtilityFunction
-=======
             from bayes_opt import BayesianOptimization
             from bayes_opt.util import UtilityFunction
->>>>>>> fca8fccc
         except ImportError as error:
             raise ImportError("Please install bayesian-optimization to use "
                               "the bayesian_optimization function.") from error
@@ -247,17 +239,12 @@
                 pbounds=pbounds,
                 random_state=default_kwargs["random_state"],
                 allow_duplicate_points=default_kwargs["allow_dublicate_points"],
-<<<<<<< HEAD
-                verbose=0
-            )
-=======
                 verbose=default_kwargs["verbose"]
             )
             
             gp = default_kwargs.get("gp", None)
             if gp is not None:
                 optimizer._gp = gp
->>>>>>> fca8fccc
 
             acq_function = UtilityFunction(
                 kind=default_kwargs["kind_of_utility_function"],
@@ -588,11 +575,7 @@
                     "init_points": 5,
                     "n_iter": 25,
                     "kind_of_utility_function": "ei",
-<<<<<<< HEAD
-                    "xi": 0.1
-=======
                     "xi": 0.1,
                     "verbose": False
->>>>>>> fca8fccc
                     }
         return {}